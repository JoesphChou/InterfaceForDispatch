<?xml version="1.0" encoding="UTF-8"?>
<ui version="4.0">
 <class>Form</class>
 <widget class="QWidget" name="Form">
  <property name="geometry">
   <rect>
    <x>0</x>
    <y>0</y>
    <width>847</width>
    <height>838</height>
   </rect>
  </property>
  <property name="font">
   <font>
    <pointsize>9</pointsize>
   </font>
  </property>
  <property name="windowTitle">
   <string>輔助工具</string>
  </property>
  <property name="layoutDirection">
   <enum>Qt::LeftToRight</enum>
  </property>
  <property name="styleSheet">
   <string notr="true"/>
  </property>
  <widget class="QTabWidget" name="tabWidget">
   <property name="enabled">
    <bool>true</bool>
   </property>
   <property name="geometry">
    <rect>
     <x>0</x>
     <y>0</y>
     <width>831</width>
     <height>811</height>
    </rect>
   </property>
   <property name="font">
    <font>
     <pointsize>12</pointsize>
    </font>
   </property>
   <property name="currentIndex">
    <number>2</number>
   </property>
   <widget class="QWidget" name="tab_1">
    <property name="enabled">
     <bool>true</bool>
    </property>
    <attribute name="title">
     <string>計算CBL及查詢需量</string>
    </attribute>
    <widget class="QDateEdit" name="dateEdit">
     <property name="enabled">
      <bool>true</bool>
     </property>
     <property name="geometry">
      <rect>
       <x>20</x>
       <y>20</y>
       <width>110</width>
       <height>22</height>
      </rect>
     </property>
     <property name="font">
      <font>
       <pointsize>12</pointsize>
      </font>
     </property>
     <property name="alignment">
      <set>Qt::AlignCenter</set>
     </property>
     <property name="calendarPopup">
      <bool>true</bool>
     </property>
    </widget>
    <widget class="QTableWidget" name="tableWidget_2">
     <property name="geometry">
      <rect>
       <x>30</x>
       <y>50</y>
       <width>771</width>
       <height>481</height>
      </rect>
     </property>
     <property name="alternatingRowColors">
      <bool>true</bool>
     </property>
     <property name="selectionMode">
      <enum>QAbstractItemView::ExtendedSelection</enum>
     </property>
     <property name="rowCount">
      <number>16</number>
     </property>
     <property name="columnCount">
      <number>12</number>
     </property>
     <attribute name="horizontalHeaderDefaultSectionSize">
      <number>75</number>
     </attribute>
     <attribute name="verticalHeaderVisible">
      <bool>false</bool>
     </attribute>
     <row/>
     <row/>
     <row/>
     <row/>
     <row/>
     <row/>
     <row/>
     <row/>
     <row/>
     <row/>
     <row/>
     <row/>
     <row/>
     <row/>
     <row/>
     <row/>
     <column>
      <property name="text">
       <string>超始時間</string>
      </property>
     </column>
     <column>
      <property name="text">
       <string>需量</string>
      </property>
     </column>
     <column>
      <property name="text">
       <string>超始時間</string>
      </property>
     </column>
     <column>
      <property name="text">
       <string>需量</string>
      </property>
     </column>
     <column>
      <property name="text">
       <string>超始時間</string>
      </property>
     </column>
     <column>
      <property name="text">
       <string>需量</string>
      </property>
     </column>
     <column>
      <property name="text">
       <string>超始時間</string>
      </property>
     </column>
     <column>
      <property name="text">
       <string>需量</string>
      </property>
     </column>
     <column>
      <property name="text">
       <string>超始時間</string>
      </property>
     </column>
     <column>
      <property name="text">
       <string>需量</string>
      </property>
     </column>
     <column>
      <property name="text">
       <string>超始時間</string>
      </property>
     </column>
     <column>
      <property name="text">
       <string>需量</string>
      </property>
     </column>
     <item row="0" column="0">
      <property name="text">
       <string/>
      </property>
      <property name="font">
       <font>
        <pointsize>10</pointsize>
        <kerning>true</kerning>
       </font>
      </property>
      <property name="textAlignment">
       <set>AlignCenter</set>
      </property>
      <property name="foreground">
       <brush brushstyle="NoBrush">
        <color alpha="255">
         <red>0</red>
         <green>0</green>
         <blue>255</blue>
        </color>
       </brush>
      </property>
     </item>
     <item row="0" column="1">
      <property name="text">
       <string/>
      </property>
      <property name="foreground">
       <brush brushstyle="NoBrush">
        <color alpha="255">
         <red>0</red>
         <green>85</green>
         <blue>255</blue>
        </color>
       </brush>
      </property>
     </item>
     <item row="1" column="0">
      <property name="text">
       <string/>
      </property>
      <property name="font">
       <font>
        <pointsize>10</pointsize>
       </font>
      </property>
      <property name="textAlignment">
       <set>AlignCenter</set>
      </property>
     </item>
     <item row="2" column="0">
      <property name="text">
       <string/>
      </property>
      <property name="font">
       <font>
        <pointsize>10</pointsize>
       </font>
      </property>
      <property name="textAlignment">
       <set>AlignCenter</set>
      </property>
      <property name="background">
       <brush brushstyle="NoBrush">
        <color alpha="255">
         <red>0</red>
         <green>0</green>
         <blue>0</blue>
        </color>
       </brush>
      </property>
      <property name="foreground">
       <brush brushstyle="SolidPattern">
        <color alpha="255">
         <red>0</red>
         <green>0</green>
         <blue>0</blue>
        </color>
       </brush>
      </property>
     </item>
     <item row="3" column="0">
      <property name="text">
       <string/>
      </property>
     </item>
     <item row="4" column="0">
      <property name="text">
       <string/>
      </property>
     </item>
     <item row="5" column="0">
      <property name="text">
       <string/>
      </property>
     </item>
    </widget>
    <widget class="QPushButton" name="pushButton_4">
     <property name="geometry">
      <rect>
       <x>150</x>
       <y>14</y>
       <width>81</width>
       <height>31</height>
      </rect>
     </property>
     <property name="font">
      <font>
       <family>微軟正黑體</family>
       <pointsize>13</pointsize>
       <bold>true</bold>
      </font>
     </property>
     <property name="text">
      <string>查詢</string>
     </property>
    </widget>
    <widget class="QLabel" name="label">
     <property name="geometry">
      <rect>
       <x>590</x>
       <y>20</y>
       <width>201</width>
       <height>20</height>
      </rect>
     </property>
     <property name="font">
      <font>
       <family>微軟正黑體</family>
       <pointsize>11</pointsize>
      </font>
     </property>
     <property name="cursor">
      <cursorShape>ArrowCursor</cursorShape>
     </property>
     <property name="text">
      <string>&lt;html&gt;&lt;head/&gt;&lt;body&gt;&lt;p&gt;&lt;span style=&quot; color:#ff0000;&quot;&gt;紅色字體代表該週期尚未結束&lt;/span&gt;&lt;/p&gt;&lt;/body&gt;&lt;/html&gt;</string>
     </property>
     <property name="textFormat">
      <enum>Qt::AutoText</enum>
     </property>
    </widget>
    <widget class="QLabel" name="label_2">
     <property name="geometry">
      <rect>
       <x>260</x>
       <y>20</y>
       <width>64</width>
       <height>20</height>
      </rect>
     </property>
     <property name="mouseTracking">
      <bool>true</bool>
     </property>
     <property name="text">
      <string>&lt;html&gt;&lt;head/&gt;&lt;body&gt;&lt;p&gt;平均值：&lt;/p&gt;&lt;/body&gt;&lt;/html&gt;</string>
     </property>
    </widget>
    <widget class="QLabel" name="label_6">
     <property name="geometry">
      <rect>
       <x>324</x>
       <y>20</y>
       <width>58</width>
       <height>20</height>
      </rect>
     </property>
     <property name="mouseTracking">
      <bool>true</bool>
     </property>
    </widget>
    <widget class="QLabel" name="label_7">
     <property name="geometry">
      <rect>
       <x>398</x>
       <y>20</y>
       <width>80</width>
       <height>20</height>
      </rect>
     </property>
     <property name="mouseTracking">
      <bool>true</bool>
     </property>
     <property name="text">
      <string>&lt;html&gt;&lt;head/&gt;&lt;body&gt;&lt;p&gt;項目個數：&lt;/p&gt;&lt;/body&gt;&lt;/html&gt;</string>
     </property>
    </widget>
    <widget class="QLabel" name="label_8">
     <property name="geometry">
      <rect>
       <x>478</x>
       <y>20</y>
       <width>18</width>
       <height>20</height>
      </rect>
     </property>
     <property name="mouseTracking">
      <bool>true</bool>
     </property>
     <property name="text">
      <string>&lt;html&gt;&lt;head/&gt;&lt;body&gt;&lt;p&gt;&lt;br/&gt;&lt;/p&gt;&lt;/body&gt;&lt;/html&gt;</string>
     </property>
    </widget>
    <widget class="QGroupBox" name="groupBox">
     <property name="geometry">
      <rect>
       <x>20</x>
       <y>540</y>
       <width>801</width>
       <height>231</height>
      </rect>
     </property>
     <property name="font">
      <font>
       <pointsize>12</pointsize>
      </font>
     </property>
     <property name="title">
      <string>基準用電容量計算 (CBL)</string>
     </property>
     <property name="alignment">
      <set>Qt::AlignCenter</set>
     </property>
     <widget class="QLabel" name="label_11">
      <property name="geometry">
       <rect>
        <x>10</x>
        <y>30</y>
        <width>111</width>
        <height>26</height>
       </rect>
      </property>
      <property name="font">
       <font>
        <family>微軟正黑體</family>
        <pointsize>12</pointsize>
        <stylestrategy>NoAntialias</stylestrategy>
       </font>
      </property>
      <property name="text">
       <string>&lt;html&gt;&lt;head/&gt;&lt;body&gt;&lt;p align=&quot;center&quot;&gt;起始時間&lt;/p&gt;&lt;/body&gt;&lt;/html&gt;</string>
      </property>
     </widget>
     <widget class="QTimeEdit" name="timeEdit">
      <property name="geometry">
       <rect>
        <x>120</x>
        <y>31</y>
        <width>61</width>
        <height>25</height>
       </rect>
      </property>
      <property name="minimumSize">
       <size>
        <width>0</width>
        <height>0</height>
       </size>
      </property>
      <property name="font">
       <font>
        <pointsize>12</pointsize>
       </font>
      </property>
      <property name="alignment">
       <set>Qt::AlignCenter</set>
      </property>
      <property name="currentSection">
       <enum>QDateTimeEdit::HourSection</enum>
      </property>
      <property name="displayFormat">
       <string>hh:mm</string>
      </property>
      <property name="time">
       <time>
        <hour>16</hour>
        <minute>0</minute>
        <second>0</second>
       </time>
      </property>
     </widget>
     <widget class="QLabel" name="label_12">
      <property name="geometry">
       <rect>
        <x>10</x>
        <y>60</y>
        <width>111</width>
        <height>26</height>
       </rect>
      </property>
      <property name="font">
       <font>
        <family>微軟正黑體</family>
        <pointsize>13</pointsize>
        <stylestrategy>NoAntialias</stylestrategy>
       </font>
      </property>
      <property name="text">
       <string>&lt;html&gt;&lt;head/&gt;&lt;body&gt;&lt;p align=&quot;center&quot;&gt;&lt;span style=&quot; font-size:12pt;&quot;&gt;時間長度(HR)&lt;/span&gt;&lt;/p&gt;&lt;/body&gt;&lt;/html&gt;</string>
      </property>
     </widget>
     <widget class="QSpinBox" name="spinBox_2">
      <property name="geometry">
       <rect>
        <x>120</x>
        <y>60</y>
        <width>61</width>
        <height>25</height>
       </rect>
      </property>
      <property name="alignment">
       <set>Qt::AlignCenter</set>
      </property>
      <property name="maximum">
       <number>23</number>
      </property>
      <property name="value">
       <number>1</number>
      </property>
     </widget>
     <widget class="QLabel" name="label_3">
      <property name="geometry">
       <rect>
        <x>20</x>
        <y>94</y>
        <width>71</width>
        <height>21</height>
       </rect>
      </property>
      <property name="font">
       <font>
        <family>微軟正黑體</family>
        <pointsize>12</pointsize>
       </font>
      </property>
      <property name="text">
       <string>&lt;html&gt;&lt;head/&gt;&lt;body&gt;&lt;p&gt;&lt;span style=&quot; color:#0000ff;&quot;&gt;16:00:00&lt;/span&gt;&lt;/p&gt;&lt;/body&gt;&lt;/html&gt;</string>
      </property>
     </widget>
     <widget class="QLabel" name="label_4">
      <property name="geometry">
       <rect>
        <x>110</x>
        <y>94</y>
        <width>71</width>
        <height>21</height>
       </rect>
      </property>
      <property name="font">
       <font>
        <family>微軟正黑體</family>
        <pointsize>12</pointsize>
       </font>
      </property>
      <property name="text">
       <string>&lt;html&gt;&lt;head/&gt;&lt;body&gt;&lt;p&gt;&lt;span style=&quot; color:#0000ff;&quot;&gt;20:00:00&lt;/span&gt;&lt;/p&gt;&lt;/body&gt;&lt;/html&gt;</string>
      </property>
     </widget>
     <widget class="QLabel" name="label_5">
      <property name="geometry">
       <rect>
        <x>87</x>
        <y>96</y>
        <width>21</width>
        <height>16</height>
       </rect>
      </property>
      <property name="font">
       <font>
        <pointsize>14</pointsize>
        <bold>true</bold>
       </font>
      </property>
      <property name="text">
       <string>～</string>
      </property>
     </widget>
     <widget class="QPushButton" name="pushButton">
      <property name="geometry">
       <rect>
        <x>60</x>
        <y>190</y>
        <width>81</width>
        <height>31</height>
       </rect>
      </property>
      <property name="font">
       <font>
        <family>微軟正黑體</family>
        <pointsize>13</pointsize>
        <bold>true</bold>
       </font>
      </property>
      <property name="text">
       <string>開始計算</string>
      </property>
     </widget>
     <widget class="QListWidget" name="listWidget">
      <property name="geometry">
       <rect>
        <x>200</x>
        <y>53</y>
        <width>111</width>
        <height>111</height>
       </rect>
      </property>
      <property name="font">
       <font>
        <family>微軟正黑體</family>
        <pointsize>10</pointsize>
        <bold>false</bold>
       </font>
      </property>
      <property name="itemAlignment">
       <set>Qt::AlignCenter</set>
      </property>
     </widget>
     <widget class="QLabel" name="label_13">
      <property name="geometry">
       <rect>
        <x>30</x>
        <y>130</y>
        <width>81</width>
        <height>21</height>
       </rect>
      </property>
      <property name="font">
       <font>
        <family>微軟正黑體</family>
        <pointsize>12</pointsize>
        <bold>false</bold>
        <stylestrategy>NoAntialias</stylestrategy>
       </font>
      </property>
      <property name="text">
       <string>&lt;html&gt;&lt;head/&gt;&lt;body&gt;&lt;p align=&quot;center&quot;&gt;參考天數&lt;/p&gt;&lt;/body&gt;&lt;/html&gt;</string>
      </property>
     </widget>
     <widget class="QSpinBox" name="spinBox">
      <property name="geometry">
       <rect>
        <x>40</x>
        <y>155</y>
        <width>61</width>
        <height>25</height>
       </rect>
      </property>
      <property name="alignment">
       <set>Qt::AlignCenter</set>
      </property>
      <property name="value">
       <number>1</number>
      </property>
     </widget>
     <widget class="QRadioButton" name="radioButton">
      <property name="geometry">
       <rect>
        <x>120</x>
        <y>130</y>
        <width>61</width>
        <height>20</height>
       </rect>
      </property>
      <property name="font">
       <font>
        <family>微軟正黑體</family>
        <pointsize>12</pointsize>
        <bold>false</bold>
       </font>
      </property>
      <property name="text">
       <string>預設</string>
      </property>
      <property name="checked">
       <bool>true</bool>
      </property>
      <attribute name="buttonGroup">
       <string notr="true">buttonGroup</string>
      </attribute>
     </widget>
     <widget class="QRadioButton" name="radioButton_2">
      <property name="geometry">
       <rect>
        <x>120</x>
        <y>160</y>
        <width>61</width>
        <height>20</height>
       </rect>
      </property>
      <property name="font">
       <font>
        <family>微軟正黑體</family>
        <pointsize>12</pointsize>
        <bold>false</bold>
       </font>
      </property>
      <property name="text">
       <string>指定</string>
      </property>
      <property name="checked">
       <bool>false</bool>
      </property>
      <attribute name="buttonGroup">
       <string notr="true">buttonGroup</string>
      </attribute>
     </widget>
     <widget class="QLabel" name="label_14">
      <property name="geometry">
       <rect>
        <x>200</x>
        <y>30</y>
        <width>111</width>
        <height>21</height>
       </rect>
      </property>
      <property name="font">
       <font>
        <family>微軟正黑體</family>
        <pointsize>12</pointsize>
        <bold>false</bold>
        <stylestrategy>NoAntialias</stylestrategy>
       </font>
      </property>
      <property name="text">
       <string>&lt;html&gt;&lt;head/&gt;&lt;body&gt;&lt;p align=&quot;center&quot;&gt;CBL 參考日期&lt;/p&gt;&lt;/body&gt;&lt;/html&gt;</string>
      </property>
     </widget>
     <widget class="QPushButton" name="pushButton_3">
      <property name="enabled">
       <bool>false</bool>
      </property>
      <property name="geometry">
       <rect>
        <x>260</x>
        <y>200</y>
        <width>51</width>
        <height>24</height>
       </rect>
      </property>
      <property name="font">
       <font>
        <family>微軟正黑體</family>
        <pointsize>12</pointsize>
        <bold>false</bold>
       </font>
      </property>
      <property name="text">
       <string>移除</string>
      </property>
     </widget>
     <widget class="QPushButton" name="pushButton_2">
      <property name="enabled">
       <bool>false</bool>
      </property>
      <property name="geometry">
       <rect>
        <x>200</x>
        <y>200</y>
        <width>51</width>
        <height>24</height>
       </rect>
      </property>
      <property name="font">
       <font>
        <family>微軟正黑體</family>
        <pointsize>12</pointsize>
        <bold>false</bold>
       </font>
      </property>
      <property name="text">
       <string>新增</string>
      </property>
     </widget>
     <widget class="QDateEdit" name="dateEdit_2">
      <property name="enabled">
       <bool>false</bool>
      </property>
      <property name="geometry">
       <rect>
        <x>200</x>
        <y>170</y>
        <width>111</width>
        <height>22</height>
       </rect>
      </property>
      <property name="font">
       <font>
        <family>微軟正黑體</family>
        <pointsize>10</pointsize>
        <bold>false</bold>
       </font>
      </property>
      <property name="alignment">
       <set>Qt::AlignCenter</set>
      </property>
      <property name="maximumDate">
       <date>
        <year>2050</year>
        <month>12</month>
        <day>31</day>
       </date>
      </property>
      <property name="minimumDate">
       <date>
        <year>2012</year>
        <month>10</month>
        <day>14</day>
       </date>
      </property>
      <property name="calendarPopup">
       <bool>true</bool>
      </property>
     </widget>
     <widget class="QLabel" name="label_10">
      <property name="geometry">
       <rect>
        <x>530</x>
        <y>30</y>
        <width>58</width>
        <height>20</height>
       </rect>
      </property>
      <property name="font">
       <font>
        <family>微軟正黑體</family>
        <pointsize>12</pointsize>
        <bold>true</bold>
       </font>
      </property>
      <property name="cursor">
       <cursorShape>ArrowCursor</cursorShape>
      </property>
      <property name="mouseTracking">
       <bool>true</bool>
      </property>
      <property name="text">
       <string>&lt;!DOCTYPE HTML PUBLIC &quot;-//W3C//DTD HTML 4.0//EN&quot; &quot;http://www.w3.org/TR/REC-html40/strict.dtd&quot;&gt;
&lt;html&gt;&lt;head&gt;&lt;meta name=&quot;qrichtext&quot; content=&quot;1&quot; /&gt;&lt;meta charset=&quot;utf-8&quot; /&gt;&lt;style type=&quot;text/css&quot;&gt;
p, li { white-space: pre-wrap; }
hr { height: 1px; border-width: 0; }
li.unchecked::marker { content: &quot;\2610&quot;; }
li.checked::marker { content: &quot;\2612&quot;; }
&lt;/style&gt;&lt;/head&gt;&lt;body style=&quot; font-family:'微軟正黑體'; font-size:12pt; font-weight:700; font-style:normal;&quot;&gt;
&lt;p align=&quot;right&quot; style=&quot; margin-top:12px; margin-bottom:12px; margin-left:0px; margin-right:0px; -qt-block-indent:0; text-indent:0px;&quot;&gt;&lt;span style=&quot; color:#0000ff;&quot;&gt;0&lt;/span&gt;&lt;/p&gt;&lt;/body&gt;&lt;/html&gt;</string>
      </property>
     </widget>
     <widget class="QTableWidget" name="tableWidget">
      <property name="geometry">
       <rect>
        <x>360</x>
        <y>60</y>
        <width>420</width>
        <height>160</height>
       </rect>
      </property>
      <property name="font">
       <font>
        <family>微軟正黑體</family>
        <pointsize>10</pointsize>
       </font>
      </property>
      <property name="frameShape">
       <enum>QFrame::Box</enum>
      </property>
      <property name="frameShadow">
       <enum>QFrame::Raised</enum>
      </property>
      <property name="lineWidth">
       <number>0</number>
      </property>
      <property name="midLineWidth">
       <number>0</number>
      </property>
      <property name="sizeAdjustPolicy">
       <enum>QAbstractScrollArea::AdjustToContents</enum>
      </property>
      <property name="autoScrollMargin">
       <number>16</number>
      </property>
      <property name="alternatingRowColors">
       <bool>true</bool>
      </property>
      <property name="gridStyle">
       <enum>Qt::SolidLine</enum>
      </property>
      <property name="sortingEnabled">
       <bool>false</bool>
      </property>
      <property name="rowCount">
       <number>0</number>
      </property>
      <property name="columnCount">
       <number>0</number>
      </property>
      <attribute name="horizontalHeaderVisible">
       <bool>false</bool>
      </attribute>
      <attribute name="horizontalHeaderCascadingSectionResizes">
       <bool>true</bool>
      </attribute>
      <attribute name="horizontalHeaderHighlightSections">
       <bool>false</bool>
      </attribute>
      <attribute name="verticalHeaderVisible">
       <bool>false</bool>
      </attribute>
      <attribute name="verticalHeaderCascadingSectionResizes">
       <bool>false</bool>
      </attribute>
     </widget>
     <widget class="QLabel" name="label_9">
      <property name="geometry">
       <rect>
        <x>486</x>
        <y>30</y>
        <width>41</width>
        <height>20</height>
       </rect>
      </property>
      <property name="mouseTracking">
       <bool>true</bool>
      </property>
      <property name="text">
       <string>&lt;html&gt;&lt;head/&gt;&lt;body&gt;&lt;p&gt;&lt;span style=&quot; font-weight:700;&quot;&gt;CBL：&lt;/span&gt;&lt;/p&gt;&lt;/body&gt;&lt;/html&gt;</string>
      </property>
     </widget>
     <widget class="QLabel" name="label_15">
      <property name="geometry">
       <rect>
        <x>600</x>
        <y>30</y>
        <width>64</width>
        <height>20</height>
       </rect>
      </property>
      <property name="mouseTracking">
       <bool>true</bool>
      </property>
      <property name="text">
       <string>&lt;html&gt;&lt;head/&gt;&lt;body&gt;&lt;p&gt;&lt;span style=&quot; font-weight:700;&quot;&gt;MW&lt;/span&gt;&lt;/p&gt;&lt;/body&gt;&lt;/html&gt;</string>
      </property>
     </widget>
    </widget>
   </widget>
   <widget class="QWidget" name="tab_2">
    <property name="enabled">
     <bool>true</bool>
    </property>
    <attribute name="title">
     <string>DashBoard</string>
    </attribute>
    <widget class="QTreeWidget" name="tw1">
     <property name="enabled">
      <bool>true</bool>
     </property>
     <property name="geometry">
      <rect>
       <x>0</x>
       <y>10</y>
       <width>301</width>
       <height>191</height>
      </rect>
     </property>
     <property name="sizePolicy">
      <sizepolicy hsizetype="Expanding" vsizetype="Expanding">
       <horstretch>0</horstretch>
       <verstretch>0</verstretch>
      </sizepolicy>
     </property>
     <property name="verticalScrollBarPolicy">
      <enum>Qt::ScrollBarAlwaysOn</enum>
     </property>
     <property name="alternatingRowColors">
      <bool>true</bool>
     </property>
     <property name="autoExpandDelay">
      <number>-1</number>
     </property>
     <attribute name="headerCascadingSectionResizes">
      <bool>false</bool>
     </attribute>
     <attribute name="headerDefaultSectionSize">
      <number>175</number>
     </attribute>
     <attribute name="headerStretchLastSection">
      <bool>false</bool>
     </attribute>
     <column>
      <property name="text">
       <string>其它負載</string>
      </property>
      <property name="font">
       <font>
        <family>微軟正黑體</family>
        <pointsize>12</pointsize>
        <bold>true</bold>
       </font>
      </property>
      <property name="textAlignment">
       <set>AlignCenter</set>
      </property>
     </column>
     <column>
      <property name="text">
       <string>即時量</string>
      </property>
      <property name="font">
       <font>
        <family>微軟正黑體</family>
        <pointsize>12</pointsize>
        <bold>true</bold>
       </font>
      </property>
      <property name="textAlignment">
       <set>AlignCenter</set>
      </property>
     </column>
     <column>
      <property name="text">
       <string>平均值</string>
      </property>
      <property name="font">
       <font>
        <pointsize>12</pointsize>
        <bold>true</bold>
       </font>
      </property>
      <property name="textAlignment">
       <set>AlignCenter</set>
      </property>
     </column>
     <item>
      <property name="text">
       <string>W2</string>
      </property>
      <property name="font">
       <font>
        <family>微軟正黑體</family>
        <pointsize>12</pointsize>
       </font>
      </property>
      <property name="textAlignment">
       <set>AlignCenter</set>
      </property>
      <property name="background">
       <brush brushstyle="NoBrush">
        <color alpha="255">
         <red>85</red>
         <green>85</green>
         <blue>255</blue>
        </color>
       </brush>
      </property>
      <property name="foreground">
       <brush brushstyle="NoBrush">
        <color alpha="255">
         <red>0</red>
         <green>0</green>
         <blue>0</blue>
        </color>
       </brush>
      </property>
      <property name="text">
       <string>100 MW</string>
      </property>
      <property name="font">
       <font>
        <family>Microsoft JhengHei UI</family>
        <bold>false</bold>
       </font>
      </property>
      <property name="textAlignment">
       <set>AlignTrailing|AlignVCenter</set>
      </property>
      <property name="foreground">
       <brush brushstyle="NoBrush">
        <color alpha="255">
         <red>0</red>
         <green>0</green>
         <blue>0</blue>
        </color>
       </brush>
      </property>
      <property name="text">
       <string/>
      </property>
      <property name="font">
       <font>
        <pointsize>9</pointsize>
       </font>
      </property>
      <property name="foreground">
       <brush brushstyle="NoBrush">
        <color alpha="255">
         <red>255</red>
         <green>0</green>
         <blue>0</blue>
        </color>
       </brush>
      </property>
      <item>
       <property name="text">
        <string>鼓風機群</string>
       </property>
       <property name="font">
        <font>
         <family>微軟正黑體</family>
        </font>
       </property>
       <property name="text">
        <string/>
       </property>
       <property name="text">
        <string/>
       </property>
       <item>
        <property name="text">
         <string>#1 鼓風機</string>
        </property>
        <property name="font">
         <font>
          <family>微軟正黑體</family>
         </font>
        </property>
        <property name="text">
         <string>3</string>
        </property>
        <property name="textAlignment">
         <set>AlignTrailing|AlignVCenter</set>
        </property>
        <property name="foreground">
         <brush brushstyle="NoBrush">
          <color alpha="255">
           <red>125</red>
           <green>125</green>
           <blue>125</blue>
          </color>
         </brush>
        </property>
        <property name="text">
         <string/>
        </property>
       </item>
       <item>
        <property name="text">
         <string>#2 鼓風機</string>
        </property>
        <property name="text">
         <string/>
        </property>
        <property name="foreground">
         <brush brushstyle="NoBrush">
          <color alpha="255">
           <red>125</red>
           <green>125</green>
           <blue>125</blue>
          </color>
         </brush>
        </property>
        <property name="text">
         <string/>
        </property>
       </item>
       <item>
        <property name="text">
         <string>#3 鼓風機</string>
        </property>
        <property name="font">
         <font>
          <family>微軟正黑體</family>
         </font>
        </property>
        <property name="text">
         <string/>
        </property>
        <property name="foreground">
         <brush brushstyle="NoBrush">
          <color alpha="255">
           <red>125</red>
           <green>125</green>
           <blue>125</blue>
          </color>
         </brush>
        </property>
        <property name="text">
         <string/>
        </property>
       </item>
      </item>
      <item>
       <property name="text">
        <string>#1 燒結風車</string>
       </property>
       <property name="font">
        <font>
         <family>微軟正黑體</family>
        </font>
       </property>
       <property name="text">
        <string/>
       </property>
       <property name="text">
        <string/>
       </property>
      </item>
      <item>
       <property name="text">
        <string>#2 燒結風車</string>
       </property>
       <property name="text">
        <string/>
       </property>
       <property name="text">
        <string/>
       </property>
       <item>
        <property name="text">
         <string>#2-1 燒結風車</string>
        </property>
        <property name="font">
         <font>
          <family>微軟正黑體</family>
         </font>
        </property>
        <property name="text">
         <string>1111</string>
        </property>
        <property name="background">
         <brush brushstyle="NoBrush">
          <color alpha="255">
           <red>0</red>
           <green>0</green>
           <blue>0</blue>
          </color>
         </brush>
        </property>
        <property name="foreground">
         <brush brushstyle="NoBrush">
          <color alpha="100">
           <red>0</red>
           <green>0</green>
           <blue>0</blue>
          </color>
         </brush>
        </property>
        <property name="text">
         <string/>
        </property>
       </item>
       <item>
        <property name="text">
         <string>#2-2 燒結風車</string>
        </property>
        <property name="font">
         <font>
          <family>微軟正黑體</family>
         </font>
        </property>
        <property name="text">
         <string/>
        </property>
        <property name="text">
         <string/>
        </property>
       </item>
      </item>
      <item>
       <property name="text">
        <string>Roof FAN
Runner</string>
       </property>
       <property name="font">
        <font>
         <pointsize>9</pointsize>
        </font>
       </property>
       <property name="text">
        <string/>
       </property>
       <property name="text">
        <string/>
       </property>
       <item>
        <property name="text">
         <string>#1</string>
        </property>
        <property name="text">
         <string/>
        </property>
        <property name="text">
         <string/>
        </property>
       </item>
       <item>
        <property name="text">
         <string>#2</string>
        </property>
        <property name="text">
         <string/>
        </property>
        <property name="text">
         <string/>
        </property>
       </item>
      </item>
      <item>
       <property name="text">
        <string>廠區用電</string>
       </property>
       <property name="font">
        <font>
         <family>微軟正黑體</family>
        </font>
       </property>
       <property name="text">
        <string/>
       </property>
       <property name="text">
        <string/>
       </property>
      </item>
     </item>
     <item>
      <property name="text">
       <string>W3</string>
      </property>
      <property name="font">
       <font>
        <family>微軟正黑體</family>
        <pointsize>12</pointsize>
       </font>
      </property>
      <property name="textAlignment">
       <set>AlignCenter</set>
      </property>
      <property name="text">
       <string>37 MW</string>
      </property>
      <property name="font">
       <font>
        <bold>false</bold>
       </font>
      </property>
      <property name="textAlignment">
       <set>AlignTrailing|AlignVCenter</set>
      </property>
      <property name="text">
       <string/>
      </property>
      <item>
       <property name="text">
        <string>EAF 集塵</string>
       </property>
       <property name="font">
        <font>
         <family>微軟正黑體</family>
        </font>
       </property>
       <property name="text">
        <string/>
       </property>
       <property name="text">
        <string/>
       </property>
      </item>
      <item>
       <property name="text">
        <string>轉爐除塵</string>
       </property>
       <property name="text">
        <string/>
       </property>
       <property name="text">
        <string/>
       </property>
       <item>
        <property name="text">
         <string>#1</string>
        </property>
        <property name="font">
         <font>
          <family>微軟正黑體</family>
         </font>
        </property>
        <property name="text">
         <string/>
        </property>
        <property name="text">
         <string/>
        </property>
       </item>
       <item>
        <property name="text">
         <string>#2</string>
        </property>
        <property name="font">
         <font>
          <family>微軟正黑體</family>
         </font>
        </property>
        <property name="text">
         <string/>
        </property>
        <property name="text">
         <string/>
        </property>
       </item>
       <item>
        <property name="text">
         <string>#3</string>
        </property>
        <property name="font">
         <font>
          <family>微軟正黑體</family>
         </font>
        </property>
        <property name="text">
         <string/>
        </property>
        <property name="text">
         <string/>
        </property>
       </item>
       <item>
        <property name="text">
         <string>#4</string>
        </property>
        <property name="font">
         <font>
          <family>微軟正黑體</family>
         </font>
        </property>
        <property name="text">
         <string/>
        </property>
        <property name="text">
         <string/>
        </property>
       </item>
      </item>
      <item>
       <property name="text">
        <string>廠區用電</string>
       </property>
       <property name="font">
        <font>
         <family>微軟正黑體</family>
        </font>
       </property>
       <property name="text">
        <string/>
       </property>
       <property name="text">
        <string/>
       </property>
      </item>
     </item>
     <item>
      <property name="text">
       <string>W4</string>
      </property>
      <property name="font">
       <font>
        <family>微軟正黑體</family>
        <pointsize>12</pointsize>
       </font>
      </property>
      <property name="textAlignment">
       <set>AlignCenter</set>
      </property>
      <property name="text">
       <string>24 MW</string>
      </property>
      <property name="font">
       <font>
        <bold>false</bold>
       </font>
      </property>
      <property name="text">
       <string/>
      </property>
      <item>
       <property name="text">
        <string>型鋼軋延機群</string>
       </property>
       <property name="font">
        <font>
         <family>微軟正黑體</family>
        </font>
       </property>
       <property name="text">
        <string/>
       </property>
       <property name="text">
        <string/>
       </property>
      </item>
      <item>
       <property name="text">
        <string>廠區用電</string>
       </property>
       <property name="font">
        <font>
         <family>微軟正黑體</family>
        </font>
       </property>
       <property name="text">
        <string/>
       </property>
       <property name="text">
        <string/>
       </property>
      </item>
     </item>
     <item>
      <property name="text">
       <string>W5</string>
      </property>
      <property name="font">
       <font>
        <family>微軟正黑體</family>
        <pointsize>12</pointsize>
       </font>
      </property>
      <property name="textAlignment">
       <set>AlignCenter</set>
      </property>
      <property name="text">
       <string>77 MW</string>
      </property>
      <property name="font">
       <font>
        <bold>false</bold>
       </font>
      </property>
      <property name="text">
       <string/>
      </property>
      <item>
       <property name="text">
        <string>O2 #1</string>
       </property>
       <property name="font">
        <font>
         <family>微軟正黑體</family>
        </font>
       </property>
       <property name="text">
        <string>1</string>
       </property>
       <property name="text">
        <string/>
       </property>
       <item>
        <property name="text">
         <string>1-1</string>
        </property>
        <property name="font">
         <font>
          <family>微軟正黑體</family>
         </font>
        </property>
        <property name="text">
         <string/>
        </property>
        <property name="text">
         <string/>
        </property>
       </item>
       <item>
        <property name="text">
         <string>1-2</string>
        </property>
        <property name="text">
         <string/>
        </property>
        <property name="font">
         <font>
          <family>微軟正黑體</family>
         </font>
        </property>
        <property name="text">
         <string/>
        </property>
       </item>
      </item>
      <item>
       <property name="text">
        <string>O2 #2</string>
       </property>
       <property name="font">
        <font>
         <family>微軟正黑體</family>
        </font>
       </property>
       <property name="text">
        <string/>
       </property>
       <property name="text">
        <string/>
       </property>
       <item>
        <property name="text">
         <string>2-1</string>
        </property>
        <property name="font">
         <font>
          <family>微軟正黑體</family>
         </font>
        </property>
        <property name="text">
         <string/>
        </property>
        <property name="text">
         <string/>
        </property>
       </item>
       <item>
        <property name="text">
         <string>2-2</string>
        </property>
        <property name="font">
         <font>
          <family>微軟正黑體</family>
         </font>
        </property>
        <property name="text">
         <string/>
        </property>
        <property name="text">
         <string/>
        </property>
       </item>
      </item>
      <item>
       <property name="text">
        <string>O2 #3</string>
       </property>
       <property name="font">
        <font>
         <family>微軟正黑體</family>
        </font>
       </property>
       <property name="text">
        <string/>
       </property>
       <property name="text">
        <string/>
       </property>
       <item>
        <property name="text">
         <string>3-1</string>
        </property>
        <property name="font">
         <font>
          <family>微軟正黑體</family>
         </font>
        </property>
        <property name="text">
         <string/>
        </property>
        <property name="text">
         <string/>
        </property>
       </item>
       <item>
        <property name="text">
         <string>3-2</string>
        </property>
        <property name="font">
         <font>
          <family>微軟正黑體</family>
         </font>
        </property>
        <property name="text">
         <string/>
        </property>
        <property name="text">
         <string/>
        </property>
       </item>
       <item>
        <property name="text">
         <string>3-3</string>
        </property>
        <property name="font">
         <font>
          <family>微軟正黑體</family>
         </font>
        </property>
        <property name="text">
         <string/>
        </property>
        <property name="text">
         <string/>
        </property>
       </item>
      </item>
      <item>
       <property name="text">
        <string>空壓機群</string>
       </property>
       <property name="font">
        <font>
         <family>微軟正黑體</family>
        </font>
       </property>
       <property name="text">
        <string/>
       </property>
       <property name="text">
        <string/>
       </property>
       <item>
        <property name="text">
         <string>#1</string>
        </property>
        <property name="font">
         <font>
          <family>微軟正黑體</family>
         </font>
        </property>
        <property name="text">
         <string/>
        </property>
        <property name="text">
         <string/>
        </property>
       </item>
       <item>
        <property name="text">
         <string>#2</string>
        </property>
        <property name="font">
         <font>
          <family>微軟正黑體</family>
         </font>
        </property>
        <property name="text">
         <string/>
        </property>
        <property name="text">
         <string/>
        </property>
       </item>
       <item>
        <property name="text">
         <string>#3</string>
        </property>
        <property name="font">
         <font>
          <family>微軟正黑體</family>
         </font>
        </property>
        <property name="text">
         <string/>
        </property>
        <property name="text">
         <string/>
        </property>
       </item>
       <item>
        <property name="text">
         <string>#4</string>
        </property>
        <property name="font">
         <font>
          <family>微軟正黑體</family>
         </font>
        </property>
        <property name="text">
         <string/>
        </property>
        <property name="text">
         <string/>
        </property>
       </item>
       <item>
        <property name="text">
         <string>#5</string>
        </property>
        <property name="font">
         <font>
          <family>微軟正黑體</family>
         </font>
        </property>
        <property name="text">
         <string/>
        </property>
        <property name="text">
         <string/>
        </property>
       </item>
       <item>
        <property name="text">
         <string>#6</string>
        </property>
        <property name="font">
         <font>
          <family>微軟正黑體</family>
         </font>
        </property>
        <property name="text">
         <string/>
        </property>
        <property name="text">
         <string/>
        </property>
       </item>
       <item>
        <property name="text">
         <string>#7</string>
        </property>
        <property name="font">
         <font>
          <family>微軟正黑體</family>
         </font>
        </property>
        <property name="text">
         <string/>
        </property>
        <property name="text">
         <string/>
        </property>
       </item>
       <item>
        <property name="text">
         <string>#8</string>
        </property>
        <property name="font">
         <font>
          <family>微軟正黑體</family>
         </font>
        </property>
        <property name="text">
         <string/>
        </property>
        <property name="text">
         <string/>
        </property>
       </item>
      </item>
      <item>
       <property name="text">
        <string>IDF &amp; BFP群</string>
       </property>
       <property name="font">
        <font>
         <family>微軟正黑體</family>
        </font>
       </property>
       <property name="text">
        <string/>
       </property>
       <property name="text">
        <string/>
       </property>
       <item>
        <property name="text">
         <string>IDF1 &amp; BFP1,2</string>
        </property>
        <property name="font">
         <font>
          <family>微軟正黑體</family>
         </font>
        </property>
        <property name="text">
         <string/>
        </property>
        <property name="font">
         <font>
          <family>微軟正黑體</family>
         </font>
        </property>
        <property name="text">
         <string/>
        </property>
       </item>
       <item>
        <property name="text">
         <string>IDF2 &amp; BFP3,4</string>
        </property>
        <property name="font">
         <font>
          <family>微軟正黑體</family>
         </font>
        </property>
        <property name="text">
         <string/>
        </property>
        <property name="text">
         <string/>
        </property>
       </item>
       <item>
        <property name="text">
         <string>IDF3 &amp; BFP5,6</string>
        </property>
        <property name="font">
         <font>
          <family>微軟正黑體</family>
         </font>
        </property>
        <property name="text">
         <string/>
        </property>
        <property name="text">
         <string/>
        </property>
       </item>
       <item>
        <property name="text">
         <string>IDF4 &amp; BFP7,8</string>
        </property>
        <property name="font">
         <font>
          <family>微軟正黑體</family>
         </font>
        </property>
        <property name="text">
         <string/>
        </property>
        <property name="text">
         <string/>
        </property>
       </item>
      </item>
      <item>
       <property name="text">
        <string>廠區用電</string>
       </property>
       <property name="font">
        <font>
         <family>微軟正黑體</family>
        </font>
       </property>
       <property name="text">
        <string/>
       </property>
       <property name="font">
        <font>
         <family>微軟正黑體</family>
        </font>
       </property>
       <property name="text">
        <string/>
       </property>
      </item>
     </item>
     <item>
      <property name="text">
       <string>其它單位</string>
      </property>
      <property name="font">
       <font>
        <family>微軟正黑體</family>
        <pointsize>12</pointsize>
       </font>
      </property>
      <property name="textAlignment">
       <set>AlignCenter</set>
      </property>
      <property name="text">
       <string/>
      </property>
      <property name="font">
       <font>
        <bold>false</bold>
       </font>
      </property>
      <property name="text">
       <string/>
      </property>
     </item>
    </widget>
    <widget class="QTreeWidget" name="tw2">
     <property name="geometry">
      <rect>
       <x>0</x>
       <y>220</y>
       <width>293</width>
       <height>171</height>
      </rect>
     </property>
     <property name="autoFillBackground">
      <bool>false</bool>
     </property>
     <property name="verticalScrollBarPolicy">
      <enum>Qt::ScrollBarAlwaysOn</enum>
     </property>
     <property name="horizontalScrollBarPolicy">
      <enum>Qt::ScrollBarAlwaysOff</enum>
     </property>
     <property name="alternatingRowColors">
      <bool>true</bool>
     </property>
     <attribute name="headerDefaultSectionSize">
      <number>175</number>
     </attribute>
     <attribute name="headerStretchLastSection">
      <bool>false</bool>
     </attribute>
     <column>
      <property name="text">
       <string>常調度負載</string>
      </property>
      <property name="font">
       <font>
        <family>微軟正黑體</family>
        <pointsize>12</pointsize>
        <bold>true</bold>
       </font>
      </property>
      <property name="textAlignment">
       <set>AlignCenter</set>
      </property>
     </column>
     <column>
      <property name="text">
       <string>即時量</string>
      </property>
      <property name="font">
       <font>
        <family>微軟正黑體</family>
        <pointsize>12</pointsize>
        <bold>true</bold>
       </font>
      </property>
      <property name="textAlignment">
       <set>AlignCenter</set>
      </property>
     </column>
     <column>
      <property name="text">
       <string>平均值</string>
      </property>
      <property name="font">
       <font>
        <pointsize>12</pointsize>
        <bold>true</bold>
       </font>
      </property>
      <property name="textAlignment">
       <set>AlignCenter</set>
      </property>
     </column>
     <item>
      <property name="text">
       <string>HSM 軋延機組</string>
      </property>
      <property name="font">
       <font>
        <family>微軟正黑體</family>
        <pointsize>12</pointsize>
       </font>
      </property>
      <property name="textAlignment">
       <set>AlignCenter</set>
      </property>
      <property name="text">
       <string>1</string>
      </property>
      <property name="font">
       <font>
        <pointsize>12</pointsize>
       </font>
      </property>
      <property name="textAlignment">
       <set>AlignTrailing|AlignVCenter</set>
      </property>
      <property name="text">
       <string/>
      </property>
     </item>
     <item>
      <property name="text">
       <string>電爐</string>
      </property>
      <property name="font">
       <font>
        <family>微軟正黑體</family>
        <pointsize>12</pointsize>
       </font>
      </property>
      <property name="textAlignment">
       <set>AlignCenter</set>
      </property>
      <property name="text">
       <string>2</string>
      </property>
      <property name="font">
       <font>
        <pointsize>12</pointsize>
       </font>
      </property>
      <property name="textAlignment">
       <set>AlignTrailing|AlignVCenter</set>
      </property>
      <property name="text">
       <string/>
      </property>
     </item>
     <item>
      <property name="text">
       <string>#1 精煉爐</string>
      </property>
      <property name="font">
       <font>
        <family>微軟正黑體</family>
        <pointsize>12</pointsize>
       </font>
      </property>
      <property name="textAlignment">
       <set>AlignCenter</set>
      </property>
      <property name="text">
       <string>3</string>
      </property>
      <property name="font">
       <font>
        <pointsize>12</pointsize>
       </font>
      </property>
      <property name="textAlignment">
       <set>AlignTrailing|AlignVCenter</set>
      </property>
      <property name="text">
       <string/>
      </property>
     </item>
     <item>
      <property name="text">
       <string>#2 精煉爐</string>
      </property>
      <property name="font">
       <font>
        <family>微軟正黑體</family>
        <pointsize>12</pointsize>
       </font>
      </property>
      <property name="textAlignment">
       <set>AlignCenter</set>
      </property>
      <property name="text">
       <string>4</string>
      </property>
      <property name="font">
       <font>
        <pointsize>12</pointsize>
       </font>
      </property>
      <property name="textAlignment">
       <set>AlignTrailing|AlignVCenter</set>
      </property>
      <property name="text">
       <string/>
      </property>
     </item>
     <item>
      <property name="text">
       <string>#1 轉爐精煉爐</string>
      </property>
      <property name="font">
       <font>
        <family>微軟正黑體</family>
        <pointsize>12</pointsize>
       </font>
      </property>
      <property name="textAlignment">
       <set>AlignCenter</set>
      </property>
      <property name="text">
       <string>5</string>
      </property>
      <property name="font">
       <font>
        <pointsize>12</pointsize>
       </font>
      </property>
      <property name="textAlignment">
       <set>AlignTrailing|AlignVCenter</set>
      </property>
      <property name="text">
       <string/>
      </property>
     </item>
     <item>
      <property name="text">
       <string>#2 轉爐精煉爐</string>
      </property>
      <property name="font">
       <font>
        <family>微軟正黑體</family>
        <pointsize>12</pointsize>
       </font>
      </property>
      <property name="textAlignment">
       <set>AlignCenter</set>
      </property>
      <property name="text">
       <string>6</string>
      </property>
      <property name="font">
       <font>
        <pointsize>12</pointsize>
       </font>
      </property>
      <property name="textAlignment">
       <set>AlignTrailing|AlignVCenter</set>
      </property>
      <property name="text">
       <string/>
      </property>
     </item>
    </widget>
    <widget class="QTreeWidget" name="tw3">
     <property name="geometry">
      <rect>
       <x>0</x>
       <y>410</y>
       <width>321</width>
       <height>141</height>
      </rect>
     </property>
     <property name="verticalScrollBarPolicy">
      <enum>Qt::ScrollBarAlwaysOn</enum>
     </property>
     <property name="alternatingRowColors">
      <bool>true</bool>
     </property>
     <attribute name="headerStretchLastSection">
      <bool>false</bool>
     </attribute>
     <column>
      <property name="text">
       <string>發電機名稱</string>
      </property>
      <property name="font">
       <font>
        <family>微軟正黑體</family>
        <pointsize>12</pointsize>
        <bold>true</bold>
       </font>
      </property>
      <property name="textAlignment">
       <set>AlignCenter</set>
      </property>
     </column>
     <column>
      <property name="text">
       <string>即時量</string>
      </property>
      <property name="font">
       <font>
        <family>微軟正黑體</family>
        <pointsize>12</pointsize>
        <bold>true</bold>
       </font>
      </property>
      <property name="textAlignment">
       <set>AlignCenter</set>
      </property>
     </column>
     <column>
      <property name="text">
       <string>平均值</string>
      </property>
      <property name="font">
       <font>
        <family>微軟正黑體</family>
        <pointsize>12</pointsize>
        <bold>true</bold>
       </font>
      </property>
      <property name="textAlignment">
       <set>AlignCenter</set>
      </property>
     </column>
     <item>
      <property name="text">
       <string>TGs</string>
      </property>
      <property name="font">
       <font>
        <pointsize>12</pointsize>
       </font>
      </property>
      <property name="text">
       <string/>
      </property>
      <property name="font">
       <font>
        <pointsize>12</pointsize>
       </font>
      </property>
      <property name="text">
       <string/>
      </property>
      <item>
       <property name="text">
        <string>TG1</string>
       </property>
       <property name="font">
        <font>
         <family>微軟正黑體</family>
         <pointsize>12</pointsize>
        </font>
       </property>
       <property name="textAlignment">
        <set>AlignCenter</set>
       </property>
       <property name="text">
        <string>1</string>
       </property>
       <property name="font">
        <font>
         <pointsize>12</pointsize>
        </font>
       </property>
       <property name="textAlignment">
        <set>AlignTrailing|AlignVCenter</set>
       </property>
       <property name="text">
        <string/>
       </property>
      </item>
      <item>
       <property name="text">
        <string>TG2</string>
       </property>
       <property name="font">
        <font>
         <family>微軟正黑體</family>
         <pointsize>12</pointsize>
        </font>
       </property>
       <property name="textAlignment">
        <set>AlignCenter</set>
       </property>
       <property name="text">
        <string>2</string>
       </property>
       <property name="font">
        <font>
         <pointsize>12</pointsize>
        </font>
       </property>
       <property name="textAlignment">
        <set>AlignTrailing|AlignVCenter</set>
       </property>
       <property name="text">
        <string/>
       </property>
      </item>
      <item>
       <property name="text">
        <string>TG3</string>
       </property>
       <property name="font">
        <font>
         <family>微軟正黑體</family>
         <pointsize>12</pointsize>
        </font>
       </property>
       <property name="textAlignment">
        <set>AlignCenter</set>
       </property>
       <property name="text">
        <string>3</string>
       </property>
       <property name="font">
        <font>
         <pointsize>12</pointsize>
        </font>
       </property>
       <property name="textAlignment">
        <set>AlignTrailing|AlignVCenter</set>
       </property>
       <property name="text">
        <string/>
       </property>
      </item>
      <item>
       <property name="text">
        <string>TG4</string>
       </property>
       <property name="font">
        <font>
         <family>微軟正黑體</family>
         <pointsize>12</pointsize>
        </font>
       </property>
       <property name="textAlignment">
        <set>AlignCenter</set>
       </property>
       <property name="text">
        <string/>
       </property>
       <property name="font">
        <font>
         <pointsize>12</pointsize>
        </font>
       </property>
       <property name="text">
        <string/>
       </property>
      </item>
     </item>
     <item>
      <property name="text">
       <string>TRTs</string>
      </property>
      <property name="font">
       <font>
        <family>微軟正黑體</family>
        <pointsize>12</pointsize>
       </font>
      </property>
      <property name="text">
       <string/>
      </property>
      <property name="font">
       <font>
        <pointsize>12</pointsize>
       </font>
      </property>
      <property name="text">
       <string/>
      </property>
      <item>
       <property name="text">
        <string>TRT#1</string>
       </property>
       <property name="font">
        <font>
         <family>微軟正黑體</family>
         <pointsize>11</pointsize>
        </font>
       </property>
       <property name="text">
        <string/>
       </property>
       <property name="font">
        <font>
         <pointsize>12</pointsize>
        </font>
       </property>
       <property name="text">
        <string/>
       </property>
      </item>
      <item>
       <property name="text">
        <string>TRT#2</string>
       </property>
       <property name="font">
        <font>
         <family>微軟正黑體</family>
         <pointsize>12</pointsize>
        </font>
       </property>
       <property name="text">
        <string/>
       </property>
       <property name="font">
        <font>
         <pointsize>12</pointsize>
        </font>
       </property>
       <property name="text">
        <string/>
       </property>
      </item>
     </item>
     <item>
      <property name="text">
       <string>CDQs</string>
      </property>
      <property name="font">
       <font>
        <family>微軟正黑體</family>
        <pointsize>12</pointsize>
       </font>
      </property>
      <property name="text">
       <string/>
      </property>
      <property name="font">
       <font>
        <pointsize>12</pointsize>
       </font>
      </property>
      <property name="text">
       <string/>
      </property>
      <item>
       <property name="text">
        <string>CDQ#1</string>
       </property>
       <property name="font">
        <font>
         <family>微軟正黑體</family>
         <pointsize>12</pointsize>
        </font>
       </property>
       <property name="text">
        <string/>
       </property>
       <property name="font">
        <font>
         <pointsize>12</pointsize>
        </font>
       </property>
       <property name="text">
        <string/>
       </property>
      </item>
      <item>
       <property name="text">
        <string>CDQ#2</string>
       </property>
       <property name="font">
        <font>
         <family>微軟正黑體</family>
         <pointsize>12</pointsize>
        </font>
       </property>
       <property name="text">
        <string/>
       </property>
       <property name="font">
        <font>
         <pointsize>12</pointsize>
        </font>
       </property>
       <property name="text">
        <string/>
       </property>
      </item>
     </item>
    </widget>
    <widget class="QTableWidget" name="tableWidget_3">
     <property name="geometry">
      <rect>
       <x>370</x>
       <y>10</y>
       <width>201</width>
       <height>151</height>
      </rect>
     </property>
     <property name="frameShape">
      <enum>QFrame::StyledPanel</enum>
     </property>
     <property name="verticalScrollBarPolicy">
      <enum>Qt::ScrollBarAlwaysOff</enum>
     </property>
     <property name="horizontalScrollBarPolicy">
      <enum>Qt::ScrollBarAlwaysOff</enum>
     </property>
     <property name="autoScroll">
      <bool>true</bool>
     </property>
     <property name="selectionMode">
      <enum>QAbstractItemView::NoSelection</enum>
     </property>
     <property name="gridStyle">
      <enum>Qt::SolidLine</enum>
     </property>
     <attribute name="horizontalHeaderVisible">
      <bool>true</bool>
     </attribute>
     <attribute name="horizontalHeaderDefaultSectionSize">
      <number>100</number>
     </attribute>
     <attribute name="horizontalHeaderStretchLastSection">
      <bool>true</bool>
     </attribute>
     <attribute name="verticalHeaderVisible">
      <bool>false</bool>
     </attribute>
     <attribute name="verticalHeaderStretchLastSection">
      <bool>false</bool>
     </attribute>
     <row>
      <property name="text">
       <string>New Row</string>
      </property>
     </row>
     <row>
      <property name="text">
       <string>New Row</string>
      </property>
     </row>
     <row>
      <property name="text">
       <string>New Row</string>
      </property>
     </row>
     <row>
      <property name="text">
       <string>New Row</string>
      </property>
     </row>
     <column>
      <property name="text">
       <string/>
      </property>
     </column>
     <column>
      <property name="text">
       <string>即時量</string>
      </property>
     </column>
     <column>
      <property name="text">
       <string>平均值</string>
      </property>
     </column>
     <item row="0" column="0">
      <property name="text">
       <string>全廠用電量</string>
      </property>
      <property name="font">
       <font>
        <family>微軟正黑體</family>
        <pointsize>12</pointsize>
        <bold>false</bold>
       </font>
      </property>
      <property name="textAlignment">
       <set>AlignCenter</set>
      </property>
      <property name="background">
       <brush brushstyle="SolidPattern">
        <color alpha="255">
         <red>80</red>
         <green>191</green>
         <blue>200</blue>
        </color>
       </brush>
      </property>
     </item>
     <item row="0" column="1">
      <property name="text">
       <string>140 MW</string>
      </property>
      <property name="font">
       <font>
        <family>微軟正黑體</family>
        <pointsize>12</pointsize>
        <bold>true</bold>
       </font>
      </property>
      <property name="textAlignment">
       <set>AlignTrailing|AlignVCenter</set>
      </property>
      <property name="background">
       <brush brushstyle="SolidPattern">
        <color alpha="255">
         <red>80</red>
         <green>191</green>
         <blue>200</blue>
        </color>
       </brush>
      </property>
      <property name="foreground">
       <brush brushstyle="SolidPattern">
        <color alpha="255">
         <red>255</red>
         <green>255</green>
         <blue>255</blue>
        </color>
       </brush>
      </property>
     </item>
     <item row="1" column="0">
      <property name="text">
       <string>中龍發電量</string>
      </property>
      <property name="font">
       <font>
        <family>微軟正黑體</family>
        <pointsize>12</pointsize>
        <bold>false</bold>
       </font>
      </property>
      <property name="textAlignment">
       <set>AlignCenter</set>
      </property>
      <property name="background">
       <brush brushstyle="SolidPattern">
        <color alpha="255">
         <red>100</red>
         <green>170</green>
         <blue>90</blue>
        </color>
       </brush>
      </property>
     </item>
     <item row="1" column="1">
      <property name="text">
       <string>1</string>
      </property>
      <property name="textAlignment">
       <set>AlignTrailing|AlignVCenter</set>
      </property>
      <property name="background">
       <brush brushstyle="SolidPattern">
        <color alpha="255">
         <red>100</red>
         <green>170</green>
         <blue>90</blue>
        </color>
       </brush>
      </property>
      <property name="foreground">
       <brush brushstyle="SolidPattern">
        <color alpha="255">
         <red>255</red>
         <green>255</green>
         <blue>255</blue>
        </color>
       </brush>
      </property>
     </item>
     <item row="2" column="0">
      <property name="text">
       <string>太陽能</string>
      </property>
      <property name="textAlignment">
       <set>AlignCenter</set>
      </property>
     </item>
     <item row="2" column="1">
      <property name="text">
       <string/>
      </property>
      <property name="textAlignment">
       <set>AlignTrailing|AlignVCenter</set>
      </property>
     </item>
     <item row="3" column="0">
      <property name="text">
       <string>台電供電量</string>
      </property>
     </item>
    </widget>
    <widget class="QGroupBox" name="groupBox_2">
     <property name="geometry">
      <rect>
       <x>630</x>
       <y>10</y>
       <width>191</width>
       <height>151</height>
      </rect>
     </property>
     <property name="title">
      <string/>
     </property>
     <widget class="QLabel" name="label_16">
      <property name="geometry">
       <rect>
        <x>50</x>
        <y>90</y>
        <width>45</width>
        <height>22</height>
       </rect>
      </property>
      <property name="font">
       <font>
        <pointsize>12</pointsize>
       </font>
      </property>
      <property name="autoFillBackground">
       <bool>false</bool>
      </property>
      <property name="styleSheet">
       <string notr="true">background-color: rgb(214, 234, 248);
color: rgb(21, 67, 96);</string>
      </property>
      <property name="text">
       <string>00:15</string>
      </property>
      <property name="alignment">
       <set>Qt::AlignCenter</set>
      </property>
     </widget>
     <widget class="QLabel" name="label_17">
      <property name="geometry">
       <rect>
        <x>120</x>
        <y>90</y>
        <width>45</width>
        <height>22</height>
       </rect>
      </property>
      <property name="font">
       <font>
        <family>Microsoft JhengHei UI</family>
        <pointsize>12</pointsize>
       </font>
      </property>
      <property name="styleSheet">
       <string notr="true">background-color: rgb(214, 234, 248);
color: rgb(21, 67, 96);</string>
      </property>
      <property name="text">
       <string>00:30</string>
      </property>
      <property name="alignment">
       <set>Qt::AlignCenter</set>
      </property>
     </widget>
     <widget class="QLabel" name="label_19">
      <property name="geometry">
       <rect>
        <x>90</x>
        <y>90</y>
        <width>31</width>
        <height>22</height>
       </rect>
      </property>
      <property name="font">
       <font>
        <family>Microsoft JhengHei UI</family>
        <pointsize>12</pointsize>
       </font>
      </property>
      <property name="styleSheet">
       <string notr="true">background-color: rgb(214, 234, 248);
color: rgb(21, 67, 96);</string>
      </property>
      <property name="text">
       <string>~</string>
      </property>
      <property name="alignment">
       <set>Qt::AlignCenter</set>
      </property>
     </widget>
     <widget class="QLabel" name="label_21">
      <property name="geometry">
       <rect>
        <x>10</x>
        <y>70</y>
        <width>41</width>
        <height>41</height>
       </rect>
      </property>
      <property name="font">
       <font>
        <family>微軟正黑體</family>
        <pointsize>12</pointsize>
       </font>
      </property>
      <property name="text">
       <string>比對
區間</string>
      </property>
     </widget>
     <widget class="QCheckBox" name="checkBox_2">
      <property name="geometry">
       <rect>
        <x>10</x>
        <y>40</y>
        <width>181</width>
        <height>20</height>
       </rect>
      </property>
      <property name="styleSheet">
       <string notr="true">background-color: rgb(214, 234, 248);
color: rgb(21, 67, 96);
font: 11pt &quot;微軟正黑體&quot;;</string>
      </property>
      <property name="text">
       <string>比對歷史紀錄(平均值)</string>
      </property>
      <property name="checked">
       <bool>true</bool>
      </property>
     </widget>
     <widget class="QDateEdit" name="dateEdit_3">
      <property name="geometry">
       <rect>
        <x>50</x>
        <y>68</y>
        <width>115</width>
        <height>22</height>
       </rect>
      </property>
      <property name="styleSheet">
       <string notr="true">background-color: rgb(214, 234, 248);
color: rgb(21, 67, 96);
font: 12pt &quot;Microsoft JhengHei UI&quot;;</string>
      </property>
      <property name="alignment">
       <set>Qt::AlignCenter</set>
      </property>
      <property name="minimumDate">
       <date>
        <year>2024</year>
        <month>12</month>
        <day>14</day>
       </date>
      </property>
      <property name="currentSection">
       <enum>QDateTimeEdit::DaySection</enum>
      </property>
      <property name="calendarPopup">
       <bool>true</bool>
      </property>
      <property name="currentSectionIndex">
       <number>2</number>
      </property>
     </widget>
     <widget class="QScrollBar" name="horizontalScrollBar">
      <property name="geometry">
       <rect>
        <x>50</x>
        <y>120</y>
        <width>111</width>
        <height>20</height>
       </rect>
      </property>
      <property name="maximum">
       <number>95</number>
      </property>
      <property name="tracking">
       <bool>false</bool>
      </property>
      <property name="orientation">
       <enum>Qt::Horizontal</enum>
      </property>
     </widget>
     <widget class="QCheckBox" name="checkBox">
      <property name="geometry">
       <rect>
        <x>10</x>
        <y>10</y>
        <width>171</width>
        <height>19</height>
       </rect>
      </property>
      <property name="font">
       <font>
        <family>微軟正黑體</family>
        <pointsize>11</pointsize>
       </font>
      </property>
      <property name="text">
       <string>負載以迴路編號表示</string>
      </property>
     </widget>
     <zorder>label_19</zorder>
     <zorder>label_16</zorder>
     <zorder>label_17</zorder>
     <zorder>label_21</zorder>
     <zorder>checkBox_2</zorder>
     <zorder>dateEdit_3</zorder>
     <zorder>horizontalScrollBar</zorder>
     <zorder>checkBox</zorder>
    </widget>
    <widget class="QLabel" name="label_22">
     <property name="geometry">
      <rect>
       <x>10</x>
       <y>550</y>
       <width>221</width>
       <height>41</height>
      </rect>
     </property>
     <property name="font">
      <font>
       <family>微軟正黑體</family>
       <pointsize>9</pointsize>
       <bold>false</bold>
      </font>
     </property>
     <property name="styleSheet">
      <string notr="true">color: rgb(255, 0, 0);</string>
     </property>
     <property name="text">
      <string>即時量為紅字代表有輔以NG發電
滑鼠停在數值上方即可顯示進一步資訊</string>
     </property>
     <property name="alignment">
      <set>Qt::AlignLeading|Qt::AlignLeft|Qt::AlignVCenter</set>
     </property>
     <property name="wordWrap">
      <bool>true</bool>
     </property>
    </widget>
    <widget class="QLabel" name="label_23">
     <property name="geometry">
      <rect>
       <x>570</x>
       <y>170</y>
       <width>91</width>
       <height>21</height>
      </rect>
     </property>
     <property name="font">
      <font>
       <family>微軟正黑體</family>
       <pointsize>12</pointsize>
      </font>
     </property>
     <property name="styleSheet">
      <string notr="true">color: rgb(255, 0, 0);</string>
     </property>
     <property name="text">
      <string>100 MW</string>
     </property>
    </widget>
    <widget class="QLabel" name="label_24">
     <property name="geometry">
      <rect>
       <x>490</x>
       <y>170</y>
       <width>81</width>
       <height>21</height>
      </rect>
     </property>
     <property name="font">
      <font>
       <family>微軟正黑體</family>
       <pointsize>12</pointsize>
      </font>
     </property>
     <property name="text">
      <string>需量預測：</string>
     </property>
    </widget>
    <widget class="QTreeWidget" name="tw4">
     <property name="geometry">
      <rect>
       <x>370</x>
       <y>220</y>
       <width>411</width>
       <height>171</height>
      </rect>
     </property>
     <property name="autoFillBackground">
      <bool>false</bool>
     </property>
     <property name="verticalScrollBarPolicy">
      <enum>Qt::ScrollBarAlwaysOn</enum>
     </property>
     <property name="alternatingRowColors">
      <bool>true</bool>
     </property>
     <attribute name="headerDefaultSectionSize">
      <number>175</number>
     </attribute>
     <attribute name="headerStretchLastSection">
      <bool>false</bool>
     </attribute>
     <column>
      <property name="text">
       <string>製程及排程時間</string>
      </property>
      <property name="font">
       <font>
        <family>微軟正黑體</family>
        <pointsize>12</pointsize>
        <bold>true</bold>
       </font>
      </property>
      <property name="textAlignment">
       <set>AlignCenter</set>
      </property>
     </column>
     <column>
      <property name="text">
       <string>狀態</string>
      </property>
      <property name="font">
       <font>
        <family>微軟正黑體</family>
        <pointsize>12</pointsize>
        <bold>true</bold>
       </font>
      </property>
      <property name="textAlignment">
       <set>AlignCenter</set>
      </property>
     </column>
     <item>
      <property name="text">
       <string>電爐</string>
      </property>
      <property name="font">
       <font>
        <family>微軟正黑體</family>
        <pointsize>12</pointsize>
       </font>
      </property>
      <property name="textAlignment">
       <set>AlignCenter</set>
      </property>
      <property name="text">
       <string/>
      </property>
      <property name="font">
       <font>
        <pointsize>12</pointsize>
       </font>
      </property>
      <property name="textAlignment">
       <set>AlignTrailing|AlignVCenter</set>
      </property>
     </item>
     <item>
      <property name="text">
       <string>#1 精煉爐</string>
      </property>
      <property name="font">
       <font>
        <family>微軟正黑體</family>
        <pointsize>12</pointsize>
       </font>
      </property>
      <property name="textAlignment">
       <set>AlignCenter</set>
      </property>
      <property name="text">
       <string/>
      </property>
      <property name="font">
       <font>
        <pointsize>12</pointsize>
       </font>
      </property>
      <property name="textAlignment">
       <set>AlignTrailing|AlignVCenter</set>
      </property>
     </item>
     <item>
      <property name="text">
       <string>#2 精煉爐</string>
      </property>
      <property name="font">
       <font>
        <family>微軟正黑體</family>
        <pointsize>12</pointsize>
       </font>
      </property>
      <property name="textAlignment">
       <set>AlignCenter</set>
      </property>
      <property name="text">
       <string/>
      </property>
      <property name="font">
       <font>
        <pointsize>12</pointsize>
       </font>
      </property>
      <property name="textAlignment">
       <set>AlignTrailing|AlignVCenter</set>
      </property>
     </item>
     <item>
      <property name="text">
       <string>#1 轉爐精煉爐</string>
      </property>
      <property name="font">
       <font>
        <family>微軟正黑體</family>
        <pointsize>12</pointsize>
       </font>
      </property>
      <property name="textAlignment">
       <set>AlignCenter</set>
      </property>
      <property name="text">
       <string/>
      </property>
      <property name="font">
       <font>
        <pointsize>12</pointsize>
       </font>
      </property>
      <property name="textAlignment">
       <set>AlignTrailing|AlignVCenter</set>
      </property>
     </item>
     <item>
      <property name="text">
       <string>#2 轉爐精煉爈</string>
      </property>
      <property name="font">
       <font>
        <family>微軟正黑體</family>
        <pointsize>12</pointsize>
       </font>
      </property>
      <property name="textAlignment">
       <set>AlignCenter</set>
      </property>
      <property name="text">
       <string/>
      </property>
      <property name="font">
       <font>
        <pointsize>12</pointsize>
       </font>
      </property>
      <property name="textAlignment">
       <set>AlignTrailing|AlignVCenter</set>
      </property>
     </item>
    </widget>
   </widget>
   <widget class="QWidget" name="tab_3">
    <attribute name="title">
     <string>NG 效益計算 (未完成)</string>
    </attribute>
    <widget class="QDateTimeEdit" name="dateTimeEdit">
     <property name="geometry">
      <rect>
<<<<<<< HEAD
       <x>40</x>
       <y>30</y>
=======
       <x>90</x>
       <y>20</y>
>>>>>>> 7ac1d9a1
       <width>161</width>
       <height>22</height>
      </rect>
     </property>
     <property name="maximumDateTime">
      <datetime>
       <hour>23</hour>
       <minute>59</minute>
       <second>59</second>
       <year>2030</year>
       <month>12</month>
       <day>31</day>
      </datetime>
     </property>
     <property name="minimumDateTime">
      <datetime>
       <hour>0</hour>
       <minute>0</minute>
       <second>0</second>
       <year>2014</year>
       <month>9</month>
       <day>14</day>
      </datetime>
     </property>
     <property name="displayFormat">
      <string>yyyy/MM/dd hh:mm</string>
     </property>
     <property name="calendarPopup">
      <bool>true</bool>
     </property>
     <property name="currentSectionIndex">
      <number>0</number>
     </property>
    </widget>
    <widget class="QDateTimeEdit" name="dateTimeEdit_2">
     <property name="geometry">
      <rect>
<<<<<<< HEAD
       <x>40</x>
       <y>60</y>
=======
       <x>90</x>
       <y>50</y>
>>>>>>> 7ac1d9a1
       <width>161</width>
       <height>22</height>
      </rect>
     </property>
     <property name="maximumDateTime">
      <datetime>
       <hour>23</hour>
       <minute>59</minute>
       <second>59</second>
       <year>2030</year>
       <month>12</month>
       <day>31</day>
      </datetime>
     </property>
     <property name="minimumDateTime">
      <datetime>
       <hour>0</hour>
       <minute>0</minute>
       <second>0</second>
       <year>2014</year>
       <month>9</month>
       <day>14</day>
      </datetime>
     </property>
     <property name="displayFormat">
      <string>yyyy/MM/dd hh:mm</string>
     </property>
     <property name="calendarPopup">
      <bool>true</bool>
     </property>
    </widget>
    <widget class="QLabel" name="label_25">
     <property name="geometry">
      <rect>
<<<<<<< HEAD
       <x>50</x>
       <y>100</y>
=======
       <x>20</x>
       <y>80</y>
>>>>>>> 7ac1d9a1
       <width>81</width>
       <height>21</height>
      </rect>
     </property>
     <property name="font">
      <font>
       <family>微軟正黑體</family>
       <pointsize>12</pointsize>
      </font>
     </property>
     <property name="text">
<<<<<<< HEAD
      <string>時間長度：</string>
=======
      <string>時間長度</string>
>>>>>>> 7ac1d9a1
     </property>
    </widget>
    <widget class="QLabel" name="label_26">
     <property name="geometry">
      <rect>
<<<<<<< HEAD
       <x>130</x>
       <y>100</y>
=======
       <x>100</x>
       <y>80</y>
>>>>>>> 7ac1d9a1
       <width>91</width>
       <height>21</height>
      </rect>
     </property>
     <property name="font">
      <font>
       <family>微軟正黑體</family>
       <pointsize>12</pointsize>
      </font>
     </property>
     <property name="styleSheet">
      <string notr="true">color: rgb(255, 0, 0);</string>
     </property>
     <property name="text">
      <string>24小時0分</string>
     </property>
    </widget>
    <widget class="QTableWidget" name="tableWidget_4">
     <property name="geometry">
      <rect>
<<<<<<< HEAD
       <x>260</x>
       <y>30</y>
       <width>261</width>
       <height>151</height>
      </rect>
     </property>
     <row>
      <property name="text">
       <string>減少外購電的金額</string>
      </property>
     </row>
     <row>
      <property name="text">
       <string>增加外售電的金額</string>
      </property>
     </row>
     <row>
      <property name="text">
       <string>NG 購入成本</string>
      </property>
     </row>
     <row>
      <property name="text">
       <string>總效益</string>
      </property>
     </row>
     <column>
      <property name="text">
       <string>效益計算</string>
      </property>
     </column>
=======
       <x>290</x>
       <y>10</y>
       <width>242</width>
       <height>142</height>
      </rect>
     </property>
     <property name="sizePolicy">
      <sizepolicy hsizetype="Expanding" vsizetype="Expanding">
       <horstretch>0</horstretch>
       <verstretch>0</verstretch>
      </sizepolicy>
     </property>
     <property name="horizontalScrollBarPolicy">
      <enum>Qt::ScrollBarAlwaysOff</enum>
     </property>
>>>>>>> 7ac1d9a1
    </widget>
    <widget class="QTableWidget" name="tableWidget_5">
     <property name="geometry">
      <rect>
<<<<<<< HEAD
       <x>30</x>
       <y>200</y>
       <width>491</width>
       <height>191</height>
=======
       <x>40</x>
       <y>170</y>
       <width>742</width>
       <height>282</height>
>>>>>>> 7ac1d9a1
      </rect>
     </property>
    </widget>
    <widget class="QPushButton" name="pushButton_5">
     <property name="geometry">
      <rect>
<<<<<<< HEAD
       <x>40</x>
       <y>140</y>
=======
       <x>190</x>
       <y>80</y>
>>>>>>> 7ac1d9a1
       <width>81</width>
       <height>31</height>
      </rect>
     </property>
     <property name="font">
      <font>
       <family>微軟正黑體</family>
       <pointsize>13</pointsize>
       <bold>true</bold>
      </font>
     </property>
     <property name="text">
      <string>開始計算</string>
     </property>
    </widget>
<<<<<<< HEAD
=======
    <widget class="QLabel" name="label_27">
     <property name="geometry">
      <rect>
       <x>20</x>
       <y>20</y>
       <width>71</width>
       <height>21</height>
      </rect>
     </property>
     <property name="font">
      <font>
       <family>微軟正黑體</family>
       <pointsize>12</pointsize>
      </font>
     </property>
     <property name="text">
      <string>起始時間</string>
     </property>
    </widget>
    <widget class="QLabel" name="label_28">
     <property name="geometry">
      <rect>
       <x>20</x>
       <y>50</y>
       <width>71</width>
       <height>21</height>
      </rect>
     </property>
     <property name="font">
      <font>
       <family>微軟正黑體</family>
       <pointsize>12</pointsize>
      </font>
     </property>
     <property name="text">
      <string>結束時間</string>
     </property>
    </widget>
    <widget class="QWidget" name="verticalLayoutWidget">
     <property name="geometry">
      <rect>
       <x>10</x>
       <y>480</y>
       <width>801</width>
       <height>291</height>
      </rect>
     </property>
     <layout class="QVBoxLayout" name="verticalLayout"/>
    </widget>
    <widget class="QTableWidget" name="tableWidget_6">
     <property name="geometry">
      <rect>
       <x>550</x>
       <y>10</y>
       <width>251</width>
       <height>142</height>
      </rect>
     </property>
     <property name="sizePolicy">
      <sizepolicy hsizetype="Expanding" vsizetype="Expanding">
       <horstretch>0</horstretch>
       <verstretch>0</verstretch>
      </sizepolicy>
     </property>
     <property name="horizontalScrollBarPolicy">
      <enum>Qt::ScrollBarAlwaysOff</enum>
     </property>
    </widget>
    <widget class="QLabel" name="label_29">
     <property name="geometry">
      <rect>
       <x>20</x>
       <y>120</y>
       <width>91</width>
       <height>21</height>
      </rect>
     </property>
     <property name="font">
      <font>
       <family>微軟正黑體</family>
       <pointsize>12</pointsize>
      </font>
     </property>
     <property name="text">
      <string>NG 使用量：</string>
     </property>
    </widget>
    <widget class="QLabel" name="label_30">
     <property name="geometry">
      <rect>
       <x>120</x>
       <y>120</y>
       <width>131</width>
       <height>41</height>
      </rect>
     </property>
     <property name="font">
      <font>
       <family>微軟正黑體</family>
       <pointsize>12</pointsize>
      </font>
     </property>
     <property name="text">
      <string/>
     </property>
    </widget>
>>>>>>> 7ac1d9a1
   </widget>
  </widget>
 </widget>
 <resources/>
 <connections>
  <connection>
   <sender>radioButton_2</sender>
   <signal>clicked(bool)</signal>
   <receiver>dateEdit_2</receiver>
   <slot>setEnabled(bool)</slot>
   <hints>
    <hint type="sourcelabel">
     <x>202</x>
     <y>730</y>
    </hint>
    <hint type="destinationlabel">
     <x>332</x>
     <y>740</y>
    </hint>
   </hints>
  </connection>
  <connection>
   <sender>radioButton_2</sender>
   <signal>clicked(bool)</signal>
   <receiver>pushButton_3</receiver>
   <slot>setEnabled(bool)</slot>
   <hints>
    <hint type="sourcelabel">
     <x>202</x>
     <y>730</y>
    </hint>
    <hint type="destinationlabel">
     <x>332</x>
     <y>770</y>
    </hint>
   </hints>
  </connection>
  <connection>
   <sender>radioButton</sender>
   <signal>clicked(bool)</signal>
   <receiver>pushButton_2</receiver>
   <slot>setDisabled(bool)</slot>
   <hints>
    <hint type="sourcelabel">
     <x>202</x>
     <y>700</y>
    </hint>
    <hint type="destinationlabel">
     <x>272</x>
     <y>770</y>
    </hint>
   </hints>
  </connection>
  <connection>
   <sender>radioButton</sender>
   <signal>clicked(bool)</signal>
   <receiver>pushButton_3</receiver>
   <slot>setDisabled(bool)</slot>
   <hints>
    <hint type="sourcelabel">
     <x>202</x>
     <y>700</y>
    </hint>
    <hint type="destinationlabel">
     <x>332</x>
     <y>770</y>
    </hint>
   </hints>
  </connection>
  <connection>
   <sender>radioButton</sender>
   <signal>clicked(bool)</signal>
   <receiver>dateEdit_2</receiver>
   <slot>setDisabled(bool)</slot>
   <hints>
    <hint type="sourcelabel">
     <x>202</x>
     <y>700</y>
    </hint>
    <hint type="destinationlabel">
     <x>332</x>
     <y>740</y>
    </hint>
   </hints>
  </connection>
  <connection>
   <sender>radioButton_2</sender>
   <signal>clicked(bool)</signal>
   <receiver>pushButton_2</receiver>
   <slot>setEnabled(bool)</slot>
   <hints>
    <hint type="sourcelabel">
     <x>202</x>
     <y>730</y>
    </hint>
    <hint type="destinationlabel">
     <x>272</x>
     <y>770</y>
    </hint>
   </hints>
  </connection>
 </connections>
 <buttongroups>
  <buttongroup name="buttonGroup"/>
 </buttongroups>
</ui><|MERGE_RESOLUTION|>--- conflicted
+++ resolved
@@ -3197,13 +3197,8 @@
     <widget class="QDateTimeEdit" name="dateTimeEdit">
      <property name="geometry">
       <rect>
-<<<<<<< HEAD
-       <x>40</x>
-       <y>30</y>
-=======
        <x>90</x>
        <y>20</y>
->>>>>>> 7ac1d9a1
        <width>161</width>
        <height>22</height>
       </rect>
@@ -3241,13 +3236,8 @@
     <widget class="QDateTimeEdit" name="dateTimeEdit_2">
      <property name="geometry">
       <rect>
-<<<<<<< HEAD
-       <x>40</x>
-       <y>60</y>
-=======
        <x>90</x>
        <y>50</y>
->>>>>>> 7ac1d9a1
        <width>161</width>
        <height>22</height>
       </rect>
@@ -3282,13 +3272,8 @@
     <widget class="QLabel" name="label_25">
      <property name="geometry">
       <rect>
-<<<<<<< HEAD
-       <x>50</x>
-       <y>100</y>
-=======
        <x>20</x>
        <y>80</y>
->>>>>>> 7ac1d9a1
        <width>81</width>
        <height>21</height>
       </rect>
@@ -3300,23 +3285,14 @@
       </font>
      </property>
      <property name="text">
-<<<<<<< HEAD
-      <string>時間長度：</string>
-=======
       <string>時間長度</string>
->>>>>>> 7ac1d9a1
      </property>
     </widget>
     <widget class="QLabel" name="label_26">
      <property name="geometry">
       <rect>
-<<<<<<< HEAD
-       <x>130</x>
-       <y>100</y>
-=======
        <x>100</x>
        <y>80</y>
->>>>>>> 7ac1d9a1
        <width>91</width>
        <height>21</height>
       </rect>
@@ -3337,39 +3313,6 @@
     <widget class="QTableWidget" name="tableWidget_4">
      <property name="geometry">
       <rect>
-<<<<<<< HEAD
-       <x>260</x>
-       <y>30</y>
-       <width>261</width>
-       <height>151</height>
-      </rect>
-     </property>
-     <row>
-      <property name="text">
-       <string>減少外購電的金額</string>
-      </property>
-     </row>
-     <row>
-      <property name="text">
-       <string>增加外售電的金額</string>
-      </property>
-     </row>
-     <row>
-      <property name="text">
-       <string>NG 購入成本</string>
-      </property>
-     </row>
-     <row>
-      <property name="text">
-       <string>總效益</string>
-      </property>
-     </row>
-     <column>
-      <property name="text">
-       <string>效益計算</string>
-      </property>
-     </column>
-=======
        <x>290</x>
        <y>10</y>
        <width>242</width>
@@ -3385,35 +3328,22 @@
      <property name="horizontalScrollBarPolicy">
       <enum>Qt::ScrollBarAlwaysOff</enum>
      </property>
->>>>>>> 7ac1d9a1
     </widget>
     <widget class="QTableWidget" name="tableWidget_5">
      <property name="geometry">
       <rect>
-<<<<<<< HEAD
-       <x>30</x>
-       <y>200</y>
-       <width>491</width>
-       <height>191</height>
-=======
        <x>40</x>
        <y>170</y>
        <width>742</width>
        <height>282</height>
->>>>>>> 7ac1d9a1
       </rect>
      </property>
     </widget>
     <widget class="QPushButton" name="pushButton_5">
      <property name="geometry">
       <rect>
-<<<<<<< HEAD
-       <x>40</x>
-       <y>140</y>
-=======
        <x>190</x>
        <y>80</y>
->>>>>>> 7ac1d9a1
        <width>81</width>
        <height>31</height>
       </rect>
@@ -3429,8 +3359,6 @@
       <string>開始計算</string>
      </property>
     </widget>
-<<<<<<< HEAD
-=======
     <widget class="QLabel" name="label_27">
      <property name="geometry">
       <rect>
@@ -3537,7 +3465,6 @@
       <string/>
      </property>
     </widget>
->>>>>>> 7ac1d9a1
    </widget>
   </widget>
  </widget>
